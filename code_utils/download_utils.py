"""
This module contains utility functions used for downloading articles from GregoryAI.
"""

import pandas as pd
import requests
import concurrent.futures
import math
import os
import shutil
from datetime import datetime
import zipfile
from io import BytesIO

def get_initial_count(url, api_key=None):

    """
    Fetch the initial page to get the total count of articles. Auxiliary function to fetch_all_articles.

    Parameters:
        url (str): The API endpoint to fetch the articles count.
        api_key (str, optional): The API key for authorization, if required.

    Returns:
        int: The total count of articles if successful, None otherwise.
    """
    headers = {'Authorization': api_key} if api_key else {}
    try:
        response = requests.get(url, headers=headers)
        response.raise_for_status()  # Ensures HTTPError is raised for bad requests
        data = response.json()
        return data['count']
    except requests.exceptions.RequestException as e:
        print(f"Failed to fetch initial count: {e}")
        return None

def fetch_articles_page(url, page, api_key=None):

    """
    Fetch a single page of articles. Auxiliary function to fetch_all_articles.

    Parameters:
        url (str): The API endpoint to fetch articles.
        page (int): The page number to fetch.
        api_key (str, optional): The API key for authorization, if required.

    Returns:
        list: A list of articles from the requested page, or an empty list if the request fails.
    """
    params = {'page': page}
    headers = {'Authorization': api_key} if api_key else {}
    try:
        response = requests.get(url, headers=headers, params=params)
        response.raise_for_status()
        return response.json()['results']
    except requests.exceptions.RequestException as e:
        print(f"Failed to fetch page {page}: {e}")
        return []

def get_articles(url, api_key=None):
    
    """
    Fetch all articles data from the given URL. Auxiliary function to fetch_all_articles.

    Parameters:
        url (str): The API endpoint to fetch all articles.
        api_key (str, optional): The API key for authorization, if required.

    Returns:
        dict: The JSON response from the API if successful, None otherwise.
    """
    headers = {'Authorization': api_key} if api_key else {}
    try:
        response = requests.get(url, headers=headers)
        if response.status_code == 200:
            return response.json()
        else:
            print(f"Error: Received response code {response.status_code}")
            return None
    except requests.exceptions.RequestException as e:
        print(f"An error occurred: {e}")
        return None
    
def save_dataframe_to_date_folder(df, filename):

    """
    Save a DataFrame to a CSV file within a date-specific folder inside a base 'data' folder.
    Auxiliary function to fetch_all_articles.

    This function performs the following steps:
    1. Checks if a 'data' folder exists in the current directory. If it doesn't, creates it.
    2. Checks if a folder with the current date (format: YYYY-MM-DD) exists inside the 'data' folder. 
       If it doesn't, creates it. If it does, deletes its contents.
    3. Saves the DataFrame to a CSV file within the date-specific folder.

    Parameters:
        df (pd.DataFrame): The DataFrame to be saved.
        filename (str): The name of the CSV file (including .csv extension).

    Returns:
        None
    """
    current_dir = os.getcwd()
    base_dir = os.path.dirname(os.path.dirname(os.path.abspath(__file__)))
    os.chdir(base_dir)
    
    # Define the folder paths
    base_folder = 'data'
    current_date_folder = datetime.now().strftime('%Y-%m-%d')
    date_folder_path = os.path.join(base_folder, current_date_folder)
    file_path = os.path.join(date_folder_path, filename)

    # Create the 'data' folder if it does not exist
    if not os.path.exists(base_folder):
        os.makedirs(base_folder)

    # Create the date folder if it does not exist, otherwise clear its contents
    if not os.path.exists(date_folder_path):
        os.makedirs(date_folder_path)
    else:
        # Delete duplicate file
        if os.path.exists(file_path):
            os.remove(file_path)

    # Save the DataFrame to the CSV file
    df.to_csv(file_path)
    os.chdir(current_dir)
    print(f"DataFrame saved to {file_path}")

def fetch_all_articles(url, old_articles, n_articles_inference, api_key=None, articles_per_page=10):

    """
    Fetch all articles using concurrent futures and save the data to a CSV file.
    Returns 

    Parameters:
        url (str): The API endpoint to fetch articles.
                   Use this url 'https://api.gregory-ms.com/articles/?format=json'
        old_articles (string or pd.DataFrame: The previous articles data. In case there is not previous data, pass an empty DataFrame.
        n_articles_inference (int or string): The number of articles return seperately for inference.
                                              If this number is smaller than the total number of new articles, then all new_articles will be returned.
                                              The string 'max' can be passed to return all new articles for inference.
        api_key (str, optional): The API key for authorization, if required.
        articles_per_page (int, optional): The number of articles per page (default is 10).

    Returns:
        train_df (pd.DataFrame): A DataFrame containing all the articles, except for the last n_articles_inference.
        inference_df (pd.DataFrame): A DataFrame containing a number of newly fetched articles for inference, specified by n_articles_inference.
    """

    try:
        old_articles_df = pd.read_csv(old_articles, index_col=0)
    except:
        if not isinstance(old_articles, pd.DataFrame):
            raise ValueError("The previous articles data is not a valid DataFrame or path.")
        else:
            old_articles_df = old_articles

    total_articles = get_initial_count(url, api_key)
    if not total_articles:
        print("Failed to get the total count of articles.")
        return

    total_pages = math.ceil(total_articles / articles_per_page)
    print(f"Total articles: {total_articles}, Total pages: {total_pages}")

    articles = []
    with concurrent.futures.ThreadPoolExecutor(max_workers=20) as executor:
        futures = [executor.submit(fetch_articles_page, url, page, api_key) for page in range(1, total_pages + 1)]
        for future in concurrent.futures.as_completed(futures):
            articles.extend(future.result())

    articles_df = pd.DataFrame(articles)
    articles_df = articles_df.set_index('article_id', drop=True)

    new_articles_id = set(articles_df.index) - set(old_articles_df.index)
    all_new_articles = articles_df.loc[list(new_articles_id)]

    if isinstance(n_articles_inference, str) and n_articles_inference == 'max':
        inference_df = all_new_articles
    elif isinstance(n_articles_inference, int):
        if n_articles_inference >= len(all_new_articles):
            inference_df = all_new_articles
        else:
            try:
                inference_df = all_new_articles.tail(n_articles_inference)
            except:
                raise ValueError("The number of articles for inference is not a valid integer or 'max'.")

    remaining_articles_id = set(articles_df.index) - set(inference_df.index)
    train_df = articles_df.loc[list(remaining_articles_id)]

    save_dataframe_to_date_folder(train_df, 'train_articles.csv')
    save_dataframe_to_date_folder(inference_df, 'inference_articles.csv')

    return train_df, inference_df

def download_and_extract_zip(url, old_articles, n_articles_inference):

    """
    Fetch all articles using concurrent futures and save the data to a CSV file.
    Returns 

    Parameters:
        url (str): The url with the articles.zip
                   Use this url 'https://gregory-ms.com/developers/articles.zip'
        old_articles (string or pd.DataFrame: The previous articles data. In case there is no previous data, pass an empty DataFrame.
        n_articles_inference (int or string): The number of articles return seperately for inference.
                                              If this number is smaller than the total number of new articles, then all new_articles will be returned.
                                              The string 'max' can be passed to return all new articles for inference.

    Returns:
        train_df (pd.DataFrame): A DataFrame containing all the articles, except for the last n_articles_inference.
        inference_df (pd.DataFrame): A DataFrame containing a number of newly fetched articles for inference, specified by n_articles_inference.
    """

    try:
        old_articles_df = pd.read_csv(old_articles)
    except:
        if not isinstance(old_articles, pd.DataFrame):
            raise ValueError("The previous articles data is not a valid DataFrame or path.")
        else:
            old_articles_df = old_articles

    response = requests.get('https://gregory-ms.com/developers/articles.zip')
    response.raise_for_status()

    with zipfile.ZipFile(BytesIO(response.content)) as z:   # BytesIO is used to convert the content to a file-like object, avoiding the need to extract the contents to disk
        for file_info in z.infolist():
            if file_info.filename.endswith('.csv'):
                with z.open(file_info) as file:
                    articles_df = pd.read_csv(file).drop(columns='Unnamed: 0')

    new_articles = articles_df.loc[~articles_df["article_id"].isin(old_articles_df["article_id"])]

    if isinstance(n_articles_inference, str) and n_articles_inference == 'max':
        inference_df = new_articles
    elif isinstance(n_articles_inference, int):
        if n_articles_inference >= len(new_articles):
            inference_df = new_articles
        else:
            try:
                inference_df = new_articles.tail(n_articles_inference)
            except:
                raise ValueError("The number of articles for inference is not a valid integer or 'max'.")

<<<<<<< HEAD
    train_df = articles_df.loc[articles_df["article_id"].isin(old_articles_df["article_id"])]
=======
    train_df = articles_df.loc[~articles_df["article_id"].isin(inference_df["article_id"])]
>>>>>>> dc1ea97e

    save_dataframe_to_date_folder(train_df, 'train_articles.csv')
    save_dataframe_to_date_folder(inference_df, 'inference_articles.csv')

    return train_df, inference_df
    <|MERGE_RESOLUTION|>--- conflicted
+++ resolved
@@ -244,11 +244,7 @@
             except:
                 raise ValueError("The number of articles for inference is not a valid integer or 'max'.")
 
-<<<<<<< HEAD
-    train_df = articles_df.loc[articles_df["article_id"].isin(old_articles_df["article_id"])]
-=======
     train_df = articles_df.loc[~articles_df["article_id"].isin(inference_df["article_id"])]
->>>>>>> dc1ea97e
 
     save_dataframe_to_date_folder(train_df, 'train_articles.csv')
     save_dataframe_to_date_folder(inference_df, 'inference_articles.csv')
